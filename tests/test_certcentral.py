--- conflicted
+++ resolved
@@ -14,13 +14,8 @@
                                        DNS01ACMEChallenge)
 from certcentral.certcentral import (DEFAULT_DNS_ZONE_UPDATE_CMD,
                                      DEFAULT_DNS_ZONE_UPDATE_CMD_TIMEOUT,
-<<<<<<< HEAD
-                                     KEY_TYPES, CertCentral, CertCentralConfig,
-                                     CertificateStatus)
-=======
                                      KEY_TYPES, CERTIFICATE_TYPES, CertCentral,
                                      CertCentralConfig, CertificateStatus)
->>>>>>> 4a67086f
 from certcentral.x509 import (Certificate, CertificateSaveMode, ECPrivateKey,
                               PrivateKeyLoader, X509Error)
 from tests.test_pebble import (BaseDNSRequestHandler,
@@ -178,12 +173,8 @@
         create_initial_certs_mock.assert_called_once()
 
     @mock.patch('certcentral.certcentral.SelfSignedCertificate')
-<<<<<<< HEAD
-    def test_create_initial_tests(self, self_signed_cert_mock):
-=======
     @mock.patch('certcentral.certcentral.Certificate')
     def test_create_initial_tests(self, cert_mock, self_signed_cert_mock):
->>>>>>> 4a67086f
         self.instance.cert_status = {'test_certificate': {
             'ec-prime256v1': CertificateStatus.VALID,
             'rsa-2048': CertificateStatus.INITIAL,
@@ -294,8 +285,6 @@
                                                 stderr=subprocess.DEVNULL,
                                                 stdout=subprocess.DEVNULL,
                                                 timeout=timeout)
-<<<<<<< HEAD
-=======
 
     @mock.patch('subprocess.check_call')
     def test_update_dns_zone_hyphens(self, check_call_mock):
@@ -313,7 +302,6 @@
         self.assertIn('--', params)
         for check_param in params[:params.index('--')]:
             self.assertNotIn(check_param, ['-fake-challenge1', '-fake-challenge2'])
->>>>>>> 4a67086f
 
     @mock.patch('subprocess.check_call')
     def test_update_dns_zone_timeout(self, check_call_mock):
